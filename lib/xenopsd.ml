--- conflicted
+++ resolved
@@ -39,14 +39,11 @@
 
 let additional_ballooning_timeout = ref 120.
 let pci_quarantine = ref true
-<<<<<<< HEAD
-=======
 
 (* O(N^2) operations, until we get a xenstore cache, so use a small number here *)
 let vm_guest_agent_xenstore_quota = ref 128
 
 let vm_guest_agent_xenstore_quota_warn_interval = ref 3600
->>>>>>> ad5122ec
 
 let options = [
     "queue", Arg.Set_string Xenops_interface.queue_name, (fun () -> !Xenops_interface.queue_name), "Listen on a specific queue";
@@ -64,13 +61,9 @@
     "default-vbd-backend-kind", Arg.Set_string default_vbd_backend_kind, (fun () -> !default_vbd_backend_kind), "Default backend for VBDs";
     "ca-140252-workaround", Arg.Bool (fun x -> ca_140252_workaround := x), (fun () -> string_of_bool !ca_140252_workaround), "Workaround for evtchn misalignment for legacy PV tools";
     "additional-ballooning-timeout", Arg.Set_float additional_ballooning_timeout, (fun () -> string_of_float !additional_ballooning_timeout), "Time we allow the guests to do additional memory ballooning before live migration";
-<<<<<<< HEAD
-   "pci-quarantine", Arg.Bool (fun b -> pci_quarantine := b), (fun () -> string_of_bool !pci_quarantine), "True if IOMMU contexts of PCI devices are needed to be placed in quarantine";
-=======
     "pci-quarantine", Arg.Bool (fun b -> pci_quarantine := b), (fun () -> string_of_bool !pci_quarantine), "True if IOMMU contexts of PCI devices are needed to be placed in quarantine";
     "vm-guest-agent-xenstore-quota", Arg.Set_int vm_guest_agent_xenstore_quota, (fun () -> string_of_int !vm_guest_agent_xenstore_quota), "Maximum entries in VM xenstore trees watched by xenopsd";
     "vm-guest-agent-xenstore-quota-warn-interval", Arg.Set_int vm_guest_agent_xenstore_quota_warn_interval, (fun () -> string_of_int !vm_guest_agent_xenstore_quota_warn_interval), "How often to warn that a VM is still over its xenstore quota";
->>>>>>> ad5122ec
 ]
 
 let path () = Filename.concat !sockets_path "xenopsd"
