# OASIS_START
<<<<<<< HEAD
# DO NOT EDIT (digest: 7eeb627a0a367218ab868db082a93abc)
=======
# DO NOT EDIT (digest: 6adfdcd89fb0d753f9b9b283e10815f6)
>>>>>>> b75eb5de
# Ignore VCS directories, you can use the same kind of rule outside 
# OASIS_START/STOP if you want to exclude directories that contains 
# useless stuff for the build process
<**/.svn>: -traverse
<**/.svn>: not_hygienic
".bzr": -traverse
".bzr": not_hygienic
".hg": -traverse
".hg": not_hygienic
".git": -traverse
".git": not_hygienic
"_darcs": -traverse
"_darcs": not_hygienic
# Library xenopsd
"lib/xenopsd.cmxs": use_xenopsd
<lib/*.ml{,i}>: pkg_rpclib
<lib/*.ml{,i}>: pkg_forkexec
<lib/*.ml{,i}>: pkg_xcp
<lib/*.ml{,i}>: pkg_xcp.storage
<lib/*.ml{,i}>: pkg_sexplib
<lib/*.ml{,i}>: pkg_syslog
<lib/*.ml{,i}>: pkg_threads
<lib/*.ml{,i}>: pkg_threads.posix
<lib/*.ml{,i}>: pkg_uuidm
<lib/*.ml{,i}>: pkg_xmlm
<lib/*.ml{,i}>: pkg_cohttp
<lib/*.ml{,i}>: pkg_uri
<lib/*.ml{,i}>: pkg_rpclib.syntax
<lib/*.ml{,i}>: pkg_fd-send-recv
<lib/*.ml{,i}>: pkg_xcp.xen
# Executable xenguest
<xenguest/xenguest_main.{native,byte}>: pkg_xenctrl
<xenguest/xenguest_main.{native,byte}>: pkg_unix
<xenguest/*.ml{,i}>: pkg_xenctrl
<xenguest/*.ml{,i}>: pkg_unix
<xenguest/xenguest_main.{native,byte}>: custom
# Executable xenopsd_xc_main
<xc/xenops_xc_main.{native,byte}>: use_libxenopsd_xc_main_stubs
<xc/xenops_xc_main.{native,byte}>: use_xenopsd
<xc/xenops_xc_main.{native,byte}>: pkg_xenctrl
<xc/xenops_xc_main.{native,byte}>: pkg_xenstore
<xc/xenops_xc_main.{native,byte}>: pkg_xenstore.unix
<xc/xenops_xc_main.{native,byte}>: pkg_xenstore_transport
<xc/xenops_xc_main.{native,byte}>: pkg_xenstore_transport.unix
<xc/xenops_xc_main.{native,byte}>: pkg_rpclib
<xc/xenops_xc_main.{native,byte}>: pkg_forkexec
<xc/xenops_xc_main.{native,byte}>: pkg_xcp
<xc/xenops_xc_main.{native,byte}>: pkg_xcp.storage
<xc/xenops_xc_main.{native,byte}>: pkg_xcp.memory
<xc/xenops_xc_main.{native,byte}>: pkg_sexplib
<xc/xenops_xc_main.{native,byte}>: pkg_xcp-inventory
<xc/xenops_xc_main.{native,byte}>: pkg_syslog
<xc/xenops_xc_main.{native,byte}>: pkg_threads
<xc/xenops_xc_main.{native,byte}>: pkg_threads.posix
<xc/xenops_xc_main.{native,byte}>: pkg_uuidm
<xc/xenops_xc_main.{native,byte}>: pkg_xmlm
<xc/xenops_xc_main.{native,byte}>: pkg_cohttp
<xc/xenops_xc_main.{native,byte}>: pkg_uri
<xc/xenops_xc_main.{native,byte}>: pkg_rpclib.syntax
<xc/xenops_xc_main.{native,byte}>: pkg_fd-send-recv
<xc/xenops_xc_main.{native,byte}>: pkg_xcp.xen
<xc/*.ml{,i}>: use_xenopsd
<xc/*.ml{,i}>: pkg_xenctrl
<xc/*.ml{,i}>: pkg_xenstore
<xc/*.ml{,i}>: pkg_xenstore.unix
<xc/*.ml{,i}>: pkg_xenstore_transport
<xc/*.ml{,i}>: pkg_xenstore_transport.unix
<xc/*.ml{,i}>: pkg_rpclib
<xc/*.ml{,i}>: pkg_forkexec
<xc/*.ml{,i}>: pkg_xcp
<xc/*.ml{,i}>: pkg_xcp.storage
<xc/*.ml{,i}>: pkg_xcp.memory
<xc/*.ml{,i}>: pkg_sexplib
<xc/*.ml{,i}>: pkg_xcp-inventory
<xc/*.ml{,i}>: pkg_syslog
<xc/*.ml{,i}>: pkg_threads
<xc/*.ml{,i}>: pkg_threads.posix
<xc/*.ml{,i}>: pkg_uuidm
<xc/*.ml{,i}>: pkg_xmlm
<xc/*.ml{,i}>: pkg_cohttp
<xc/*.ml{,i}>: pkg_uri
<xc/*.ml{,i}>: pkg_rpclib.syntax
<xc/*.ml{,i}>: pkg_fd-send-recv
<xc/*.ml{,i}>: pkg_xcp.xen
"xc/fsync_stubs.c": use_xenopsd
"xc/fsync_stubs.c": pkg_xenctrl
"xc/fsync_stubs.c": pkg_xenstore
"xc/fsync_stubs.c": pkg_xenstore.unix
"xc/fsync_stubs.c": pkg_xenstore_transport
"xc/fsync_stubs.c": pkg_xenstore_transport.unix
"xc/fsync_stubs.c": pkg_rpclib
"xc/fsync_stubs.c": pkg_forkexec
"xc/fsync_stubs.c": pkg_xcp
"xc/fsync_stubs.c": pkg_xcp.storage
"xc/fsync_stubs.c": pkg_xcp.memory
"xc/fsync_stubs.c": pkg_sexplib
"xc/fsync_stubs.c": pkg_xcp-inventory
"xc/fsync_stubs.c": pkg_syslog
"xc/fsync_stubs.c": pkg_threads
"xc/fsync_stubs.c": pkg_threads.posix
"xc/fsync_stubs.c": pkg_uuidm
"xc/fsync_stubs.c": pkg_xmlm
"xc/fsync_stubs.c": pkg_cohttp
"xc/fsync_stubs.c": pkg_uri
"xc/fsync_stubs.c": pkg_rpclib.syntax
"xc/fsync_stubs.c": pkg_fd-send-recv
"xc/fsync_stubs.c": pkg_xcp.xen
"xc/xenctrlext_stubs.c": use_xenopsd
"xc/xenctrlext_stubs.c": pkg_xenctrl
"xc/xenctrlext_stubs.c": pkg_xenstore
"xc/xenctrlext_stubs.c": pkg_xenstore.unix
"xc/xenctrlext_stubs.c": pkg_xenstore_transport
"xc/xenctrlext_stubs.c": pkg_xenstore_transport.unix
"xc/xenctrlext_stubs.c": pkg_rpclib
"xc/xenctrlext_stubs.c": pkg_forkexec
"xc/xenctrlext_stubs.c": pkg_xcp
"xc/xenctrlext_stubs.c": pkg_xcp.storage
"xc/xenctrlext_stubs.c": pkg_xcp.memory
"xc/xenctrlext_stubs.c": pkg_sexplib
"xc/xenctrlext_stubs.c": pkg_xcp-inventory
"xc/xenctrlext_stubs.c": pkg_syslog
"xc/xenctrlext_stubs.c": pkg_threads
"xc/xenctrlext_stubs.c": pkg_threads.posix
"xc/xenctrlext_stubs.c": pkg_uuidm
"xc/xenctrlext_stubs.c": pkg_xmlm
"xc/xenctrlext_stubs.c": pkg_cohttp
"xc/xenctrlext_stubs.c": pkg_uri
"xc/xenctrlext_stubs.c": pkg_rpclib.syntax
"xc/xenctrlext_stubs.c": pkg_fd-send-recv
"xc/xenctrlext_stubs.c": pkg_xcp.xen
<xc/xenops_xc_main.{native,byte}>: custom
# Executable xenopsd_simulator
<simulator/xenops_simulator_main.{native,byte}>: use_xenopsd
<simulator/xenops_simulator_main.{native,byte}>: pkg_rpclib
<simulator/xenops_simulator_main.{native,byte}>: pkg_forkexec
<simulator/xenops_simulator_main.{native,byte}>: pkg_xcp
<simulator/xenops_simulator_main.{native,byte}>: pkg_xcp.storage
<simulator/xenops_simulator_main.{native,byte}>: pkg_sexplib
<simulator/xenops_simulator_main.{native,byte}>: pkg_syslog
<simulator/xenops_simulator_main.{native,byte}>: pkg_threads
<simulator/xenops_simulator_main.{native,byte}>: pkg_threads.posix
<simulator/xenops_simulator_main.{native,byte}>: pkg_uuidm
<simulator/xenops_simulator_main.{native,byte}>: pkg_xmlm
<simulator/xenops_simulator_main.{native,byte}>: pkg_cohttp
<simulator/xenops_simulator_main.{native,byte}>: pkg_uri
<simulator/xenops_simulator_main.{native,byte}>: pkg_rpclib.syntax
<simulator/xenops_simulator_main.{native,byte}>: pkg_fd-send-recv
<simulator/xenops_simulator_main.{native,byte}>: pkg_xcp.xen
<simulator/*.ml{,i}>: use_xenopsd
<simulator/*.ml{,i}>: pkg_rpclib
<simulator/*.ml{,i}>: pkg_forkexec
<simulator/*.ml{,i}>: pkg_xcp
<simulator/*.ml{,i}>: pkg_xcp.storage
<simulator/*.ml{,i}>: pkg_sexplib
<simulator/*.ml{,i}>: pkg_syslog
<simulator/*.ml{,i}>: pkg_threads
<simulator/*.ml{,i}>: pkg_threads.posix
<simulator/*.ml{,i}>: pkg_uuidm
<simulator/*.ml{,i}>: pkg_xmlm
<simulator/*.ml{,i}>: pkg_cohttp
<simulator/*.ml{,i}>: pkg_uri
<simulator/*.ml{,i}>: pkg_rpclib.syntax
<simulator/*.ml{,i}>: pkg_fd-send-recv
<simulator/*.ml{,i}>: pkg_xcp.xen
<simulator/xenops_simulator_main.{native,byte}>: custom
# Executable xenopsd_libvirt_main
<libvirt/xenops_libvirt_main.{native,byte}>: use_xenopsd
<libvirt/xenops_libvirt_main.{native,byte}>: pkg_rpclib
<libvirt/xenops_libvirt_main.{native,byte}>: pkg_forkexec
<libvirt/xenops_libvirt_main.{native,byte}>: pkg_xcp
<libvirt/xenops_libvirt_main.{native,byte}>: pkg_xcp.storage
<libvirt/xenops_libvirt_main.{native,byte}>: pkg_sexplib
<libvirt/xenops_libvirt_main.{native,byte}>: pkg_libvirt
<libvirt/xenops_libvirt_main.{native,byte}>: pkg_syslog
<libvirt/xenops_libvirt_main.{native,byte}>: pkg_threads
<libvirt/xenops_libvirt_main.{native,byte}>: pkg_threads.posix
<libvirt/xenops_libvirt_main.{native,byte}>: pkg_uuidm
<libvirt/xenops_libvirt_main.{native,byte}>: pkg_xmlm
<libvirt/xenops_libvirt_main.{native,byte}>: pkg_cohttp
<libvirt/xenops_libvirt_main.{native,byte}>: pkg_uri
<libvirt/xenops_libvirt_main.{native,byte}>: pkg_rpclib.syntax
<libvirt/xenops_libvirt_main.{native,byte}>: pkg_fd-send-recv
<libvirt/xenops_libvirt_main.{native,byte}>: pkg_xcp.xen
<libvirt/*.ml{,i}>: use_xenopsd
<libvirt/*.ml{,i}>: pkg_rpclib
<libvirt/*.ml{,i}>: pkg_forkexec
<libvirt/*.ml{,i}>: pkg_xcp
<libvirt/*.ml{,i}>: pkg_xcp.storage
<libvirt/*.ml{,i}>: pkg_sexplib
<libvirt/*.ml{,i}>: pkg_libvirt
<libvirt/*.ml{,i}>: pkg_syslog
<libvirt/*.ml{,i}>: pkg_threads
<libvirt/*.ml{,i}>: pkg_threads.posix
<libvirt/*.ml{,i}>: pkg_uuidm
<libvirt/*.ml{,i}>: pkg_xmlm
<libvirt/*.ml{,i}>: pkg_cohttp
<libvirt/*.ml{,i}>: pkg_uri
<libvirt/*.ml{,i}>: pkg_rpclib.syntax
<libvirt/*.ml{,i}>: pkg_fd-send-recv
<libvirt/*.ml{,i}>: pkg_xcp.xen
<libvirt/xenops_libvirt_main.{native,byte}>: custom
# Executable xenopsd_xenlight_main
<xl/xenops_xl_main.{native,byte}>: oasis_executable_xenopsd_xenlight_main_cclib
"xl/libxenopsd_xenlight_main_stubs.lib": oasis_executable_xenopsd_xenlight_main_cclib
"xl/dllxenopsd_xenlight_main_stubs.dll": oasis_executable_xenopsd_xenlight_main_cclib
"xl/libxenopsd_xenlight_main_stubs.a": oasis_executable_xenopsd_xenlight_main_cclib
"xl/dllxenopsd_xenlight_main_stubs.so": oasis_executable_xenopsd_xenlight_main_cclib
<xl/xenops_xl_main.{native,byte}>: use_libxenopsd_xenlight_main_stubs
<xl/xenops_xl_main.{native,byte}>: use_xenopsd
<xl/xenops_xl_main.{native,byte}>: pkg_xenlight
<xl/xenops_xl_main.{native,byte}>: pkg_xenlight.xentoollog
<xl/xenops_xl_main.{native,byte}>: pkg_xenctrl
<xl/xenops_xl_main.{native,byte}>: pkg_xenstore
<xl/xenops_xl_main.{native,byte}>: pkg_xenstore.unix
<xl/xenops_xl_main.{native,byte}>: pkg_xenstore_transport
<xl/xenops_xl_main.{native,byte}>: pkg_xenstore_transport.unix
<xl/xenops_xl_main.{native,byte}>: pkg_rpclib
<xl/xenops_xl_main.{native,byte}>: pkg_forkexec
<xl/xenops_xl_main.{native,byte}>: pkg_xcp
<xl/xenops_xl_main.{native,byte}>: pkg_xcp.storage
<xl/xenops_xl_main.{native,byte}>: pkg_xcp.memory
<xl/xenops_xl_main.{native,byte}>: pkg_sexplib
<xl/xenops_xl_main.{native,byte}>: pkg_xcp-inventory
<xl/xenops_xl_main.{native,byte}>: pkg_syslog
<xl/xenops_xl_main.{native,byte}>: pkg_threads
<xl/xenops_xl_main.{native,byte}>: pkg_threads.posix
<xl/xenops_xl_main.{native,byte}>: pkg_uuidm
<xl/xenops_xl_main.{native,byte}>: pkg_xmlm
<xl/xenops_xl_main.{native,byte}>: pkg_cohttp
<xl/xenops_xl_main.{native,byte}>: pkg_uri
<xl/xenops_xl_main.{native,byte}>: pkg_rpclib.syntax
<xl/xenops_xl_main.{native,byte}>: pkg_fd-send-recv
<xl/xenops_xl_main.{native,byte}>: pkg_xcp.xen
<xl/*.ml{,i}>: use_xenopsd
<xl/*.ml{,i}>: pkg_xenlight
<xl/*.ml{,i}>: pkg_xenlight.xentoollog
<xl/*.ml{,i}>: pkg_xenctrl
<xl/*.ml{,i}>: pkg_xenstore
<xl/*.ml{,i}>: pkg_xenstore.unix
<xl/*.ml{,i}>: pkg_xenstore_transport
<xl/*.ml{,i}>: pkg_xenstore_transport.unix
<xl/*.ml{,i}>: pkg_rpclib
<xl/*.ml{,i}>: pkg_forkexec
<xl/*.ml{,i}>: pkg_xcp
<xl/*.ml{,i}>: pkg_xcp.storage
<xl/*.ml{,i}>: pkg_xcp.memory
<xl/*.ml{,i}>: pkg_sexplib
<xl/*.ml{,i}>: pkg_xcp-inventory
<xl/*.ml{,i}>: pkg_syslog
<xl/*.ml{,i}>: pkg_threads
<xl/*.ml{,i}>: pkg_threads.posix
<xl/*.ml{,i}>: pkg_uuidm
<xl/*.ml{,i}>: pkg_xmlm
<xl/*.ml{,i}>: pkg_cohttp
<xl/*.ml{,i}>: pkg_uri
<xl/*.ml{,i}>: pkg_rpclib.syntax
<xl/*.ml{,i}>: pkg_fd-send-recv
<xl/*.ml{,i}>: pkg_xcp.xen
"xl/fsync_stubs.c": use_xenopsd
"xl/fsync_stubs.c": pkg_xenlight
"xl/fsync_stubs.c": pkg_xenlight.xentoollog
"xl/fsync_stubs.c": pkg_xenctrl
"xl/fsync_stubs.c": pkg_xenstore
"xl/fsync_stubs.c": pkg_xenstore.unix
"xl/fsync_stubs.c": pkg_xenstore_transport
"xl/fsync_stubs.c": pkg_xenstore_transport.unix
"xl/fsync_stubs.c": pkg_rpclib
"xl/fsync_stubs.c": pkg_forkexec
"xl/fsync_stubs.c": pkg_xcp
"xl/fsync_stubs.c": pkg_xcp.storage
"xl/fsync_stubs.c": pkg_xcp.memory
"xl/fsync_stubs.c": pkg_sexplib
"xl/fsync_stubs.c": pkg_xcp-inventory
"xl/fsync_stubs.c": pkg_syslog
"xl/fsync_stubs.c": pkg_threads
"xl/fsync_stubs.c": pkg_threads.posix
"xl/fsync_stubs.c": pkg_uuidm
"xl/fsync_stubs.c": pkg_xmlm
"xl/fsync_stubs.c": pkg_cohttp
"xl/fsync_stubs.c": pkg_uri
"xl/fsync_stubs.c": pkg_rpclib.syntax
"xl/fsync_stubs.c": pkg_fd-send-recv
"xl/fsync_stubs.c": pkg_xcp.xen
"xl/poll_stubs.c": use_xenopsd
"xl/poll_stubs.c": pkg_xenlight
"xl/poll_stubs.c": pkg_xenlight.xentoollog
"xl/poll_stubs.c": pkg_xenctrl
"xl/poll_stubs.c": pkg_xenstore
"xl/poll_stubs.c": pkg_xenstore.unix
"xl/poll_stubs.c": pkg_xenstore_transport
"xl/poll_stubs.c": pkg_xenstore_transport.unix
"xl/poll_stubs.c": pkg_rpclib
"xl/poll_stubs.c": pkg_forkexec
"xl/poll_stubs.c": pkg_xcp
"xl/poll_stubs.c": pkg_xcp.storage
"xl/poll_stubs.c": pkg_xcp.memory
"xl/poll_stubs.c": pkg_sexplib
"xl/poll_stubs.c": pkg_xcp-inventory
"xl/poll_stubs.c": pkg_syslog
"xl/poll_stubs.c": pkg_threads
"xl/poll_stubs.c": pkg_threads.posix
"xl/poll_stubs.c": pkg_uuidm
"xl/poll_stubs.c": pkg_xmlm
"xl/poll_stubs.c": pkg_cohttp
"xl/poll_stubs.c": pkg_uri
"xl/poll_stubs.c": pkg_rpclib.syntax
"xl/poll_stubs.c": pkg_fd-send-recv
"xl/poll_stubs.c": pkg_xcp.xen
<xl/xenops_xl_main.{native,byte}>: custom
# OASIS_STOP
<lib/updates.ml>: syntax_camlp4o, pkg_rpc.syntax
<lib/scheduler.ml>: syntax_camlp4o, pkg_rpc.syntax
<lib/xenops_migrate.ml>: syntax_camlp4o, pkg_rpc.syntax
<lib/xenops_hooks.ml>: syntax_camlp4o, pkg_rpc.syntax
<lib/xenops_server.ml>: syntax_camlp4o, pkg_rpc.syntax
<lib/xenops_server_plugin.ml>: syntax_camlp4o, pkg_rpc.syntax
<lib/interface.ml>: syntax_camlp4o, pkg_rpc.syntax
<xc/xenops_server_xen.ml>: syntax_camlp4o, pkg_rpc.syntax
<xc/device_common.ml>: syntax_camlp4o, pkg_rpc.syntax
<xc/device.ml>: syntax_camlp4o, pkg_rpc.syntax
<xc/domain.ml>: syntax_camlp4o, pkg_rpc.syntax
<simulator/xenops_server_simulator.ml>: syntax_camlp4o, pkg_rpc.syntax
<libvirt/xenops_server_libvirt.ml>: syntax_camlp4o, pkg_rpc.syntax
<xl/xenops_server_xenlight.ml>: syntax_camlp4o, pkg_rpc.syntax
<xl/device_common.ml>: syntax_camlp4o, pkg_rpc.syntax
<xl/device.ml>: syntax_camlp4o, pkg_rpc.syntax
<xl/domain.ml>: syntax_camlp4o, pkg_rpc.syntax<|MERGE_RESOLUTION|>--- conflicted
+++ resolved
@@ -1,9 +1,5 @@
 # OASIS_START
-<<<<<<< HEAD
-# DO NOT EDIT (digest: 7eeb627a0a367218ab868db082a93abc)
-=======
-# DO NOT EDIT (digest: 6adfdcd89fb0d753f9b9b283e10815f6)
->>>>>>> b75eb5de
+# DO NOT EDIT (digest: b0fbc77077fef1ce0dd61a6a02190cb1)
 # Ignore VCS directories, you can use the same kind of rule outside 
 # OASIS_START/STOP if you want to exclude directories that contains 
 # useless stuff for the build process
